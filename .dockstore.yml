--- conflicted
+++ resolved
@@ -239,18 +239,11 @@
      subclass: WDL
      primaryDescriptorPath: /scripts/variantstore/wdl/GvsJointVariantCalling.wdl
      filters:
-<<<<<<< HEAD
-       branches:
-         - master
-         - ah_var_store
-         - rsa_vs_1038
-=======
-         branches:
-             - master
-             - ah_var_store
-         tags:
-             - /.*/
->>>>>>> 9af6e154
+         branches:
+             - master
+             - ah_var_store
+         tags:
+             - /.*/
    - name: GvsBeta
      subclass: WDL
      primaryDescriptorPath: /scripts/variantstore/wdl/GvsJointVariantCalling.wdl
