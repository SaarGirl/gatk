version: 1.2
workflows:
   - name: cnv_germline_case_scattered_workflow
     subclass: WDL
     primaryDescriptorPath: /scripts/cnv_wdl/germline/cnv_germline_case_scattered_workflow.wdl
     testParameterFiles:
          - /scripts/cnv_cromwell_tests/germline/cnv_germline_case_scattered_workflow.json
     filters:
         branches:
             - master
         tags:
             - /.*/
   - name: cnv_germline_case_workflow
     subclass: WDL
     primaryDescriptorPath: /scripts/cnv_wdl/germline/cnv_germline_case_workflow.wdl
     testParameterFiles:
          -  /scripts/cnv_cromwell_tests/germline/cnv_germline_case_scattered_workflow.json
     filters:
         branches:
             - master
         tags:
             - /.*/
   - name: cnv_germline_cohort_workflow
     subclass: WDL
     primaryDescriptorPath: /scripts/cnv_wdl/germline/cnv_germline_cohort_workflow.wdl
     testParameterFiles:
          -  /scripts/cnv_cromwell_tests/germline/cnv_germline_cohort_workflow.json
     filters:
         branches:
             - master
         tags:
             - /.*/
   - name: cnv_somatic_pair_workflow
     subclass: WDL
     primaryDescriptorPath: /scripts/cnv_wdl/somatic/cnv_somatic_pair_workflow.wdl
     testParameterFiles:
          -  /scripts/cnv_cromwell_tests/somatic/cnv_somatic_pair_wes_do-gc_workflow.json
     filters:
         branches:
             - master
         tags:
             - /.*/
   - name: cnv_somatic_panel_workflow
     subclass: WDL
     primaryDescriptorPath: /scripts/cnv_wdl/somatic/cnv_somatic_panel_workflow.wdl
     testParameterFiles:
          -  /scripts/cnv_cromwell_tests/somatic/cnv_somatic_panel_wes_do-gc_workflow.json
     filters:
         branches:
             - master
         tags:
             - /.*/
   - name: cnv_joint_call_exomes
     subclass: WDL
     primaryDescriptorPath: /scripts/cnv_wdl/germline/joint_call_exome_cnvs.wdl
     filters:
         branches:
             - master
         tags:
             - /.*/
   - name: cram2filtered
     subclass: WDL
     primaryDescriptorPath: /scripts/cnn_variant_wdl/cram2filtered.wdl
     testParameterFiles:
          - /scripts/cnn_variant_wdl/jsons/cram2filtered.json
     filters:
         branches:
             - master
         tags:
             - /.*/
   - name: cram2model
     subclass: WDL
     primaryDescriptorPath: /scripts/cnn_variant_wdl/cram2model.wdl
     testParameterFiles:
          - /scripts/cnn_variant_wdl/jsons/cram2model.json
     filters:
         branches:
             - master
         tags:
             - /.*/
   - name: Funcotator
     subclass: WDL
     primaryDescriptorPath: /scripts/funcotator_wdl/funcotator.wdl
     testParameterFiles:
          - /scripts/funcotator_wdl/funcotator.json
     filters:
         branches:
             - master
         tags:
             - /.*/
   - name: GvsAssignIds
     subclass: WDL
     primaryDescriptorPath: /scripts/variantstore/wdl/GvsAssignIds.wdl
     testParameterFiles:
         - /scripts/variantstore/wdl/GvsAssignIds.example.inputs.json
     filters:
         branches:
             - master
             - ah_var_store
             - rsa_vs_1019
         tags:
             - /.*/
   - name: GvsBenchmarkExtractTask
     subclass: WDL
     primaryDescriptorPath: /scripts/variantstore/wdl/GvsBenchmarkExtractTask.wdl
     filters:
         branches:
             - master
             - ah_var_store
         tags:
             - /.*/
   - name: GvsRescatterCallsetInterval
     subclass: WDL
     primaryDescriptorPath: /scripts/variantstore/wdl/GvsRescatterCallsetInterval.wdl
     filters:
         branches:
             - master
             - ah_var_store
         tags:
             - /.*/
   - name: GvsCreateFilterSet
     subclass: WDL
     primaryDescriptorPath: /scripts/variantstore/wdl/GvsCreateFilterSet.wdl
     testParameterFiles:
         - /scripts/variantstore/wdl/GvsCreateFilterSet.example.inputs.json
     filters:
         branches:
             - master
             - ah_var_store
         tags:
             - /.*/
   - name: GvsPopulateAltAllele
     subclass: WDL
     primaryDescriptorPath: /scripts/variantstore/wdl/GvsPopulateAltAllele.wdl
     filters:
         branches:
             - master
             - ah_var_store
         tags:
             - /.*/
   - name: GvsCreateTables
     subclass: WDL
     primaryDescriptorPath: /scripts/variantstore/wdl/GvsCreateTables.wdl
     testParameterFiles:
         - /scripts/variantstore/wdl/GvsCreateTables.example.inputs.json
     filters:
         branches:
             - master
             - ah_var_store
         tags:
             - /.*/
   - name: GvsExtractCallset
     subclass: WDL
     primaryDescriptorPath: /scripts/variantstore/wdl/GvsExtractCallset.wdl
     filters:
         branches:
             - master
             - ah_var_store
             - rc-vs-1004-extract
         tags:
             - /.*/
   - name: GvsImportGenomes
     subclass: WDL
     primaryDescriptorPath: /scripts/variantstore/wdl/GvsImportGenomes.wdl
     filters:
         branches:
             - master
             - ah_var_store
         tags:
             - /.*/
   - name: GvsBulkIngestGenomes
     subclass: WDL
     primaryDescriptorPath: /scripts/variantstore/wdl/GvsBulkIngestGenomes.wdl
     filters:
         branches:
             - master
             - ah_var_store
         tags:
             - /.*/
   - name: GvsPrepareRangesCallset
     subclass: WDL
     primaryDescriptorPath: /scripts/variantstore/wdl/GvsPrepareRangesCallset.wdl
     testParameterFiles:
         - /scripts/variantstore/wdl/GvsPrepareRangesCallset.example.inputs.json
     filters:
         branches:
             - master
             - ah_var_store
         tags:
             - /.*/
   - name: GvsCreateVATfromVDS
     subclass: WDL
     primaryDescriptorPath: /scripts/variantstore/wdl/GvsCreateVATfromVDS.wdl
     filters:
         branches:
             - master
             - ah_var_store
         tags:
             - /.*/
   - name: GvsCreateVATFilesFromBigQuery
     subclass: WDL
     primaryDescriptorPath: /scripts/variantstore/variant_annotations_table/GvsCreateVATFilesFromBigQuery.wdl
     filters:
<<<<<<< HEAD
       branches:
         - master
         - ah_var_store
         - gg_VS-887_StreamlineVATTsvExtract
=======
         branches:
             - master
             - ah_var_store
         tags:
             - /.*/
>>>>>>> 41f19e8d
   - name: GvsValidateVat
     subclass: WDL
     primaryDescriptorPath: /scripts/variantstore/variant_annotations_table/GvsValidateVAT.wdl
     testParameterFiles:
         - /scripts/variantstore/variant_annotations_table/GvsValidateVat.example.inputs.json
     filters:
         branches:
             - master
             - ah_var_store
         tags:
             - /.*/
   - name: GvsExtractCohortFromSampleNames
     subclass: WDL
     primaryDescriptorPath: /scripts/variantstore/wdl/GvsExtractCohortFromSampleNames.wdl
     filters:
         branches:
             - master
             - ah_var_store
         tags:
             - /.*/
   - name: GvsWithdrawSamples
     subclass: WDL
     primaryDescriptorPath: /scripts/variantstore/wdl/GvsWithdrawSamples.wdl
     filters:
         branches:
             - master
             - ah_var_store
         tags:
             - /.*/
   - name: GvsJointVariantCalling
     subclass: WDL
     primaryDescriptorPath: /scripts/variantstore/wdl/GvsJointVariantCalling.wdl
     filters:
         branches:
             - master
             - ah_var_store
             - bulk_ingest_staging
             - vs_1032_beta_wdl_pin
         tags:
             - /.*/
   - name: GvsBeta
     subclass: WDL
     primaryDescriptorPath: /scripts/variantstore/wdl/GvsJointVariantCalling.wdl
     filters:
         branches:
             # `master` is here so there will be *something* under the branches filter, but GVS WDLs are not on `master`
             # so this shouldn't show up in the list of available versions in Dockstore or Terra.
             - master
         tags:
             - /.*/
   - name: GvsJointVariantCallsetCost
     subclass: WDL
     primaryDescriptorPath: /scripts/variantstore/wdl/GvsJointVariantCallsetCost.wdl
     filters:
         branches:
             - master
             - ah_var_store
             - bulk_ingest_staging
         tags:
             - /.*/
   - name: GvsCalculatePrecisionAndSensitivity
     subclass: WDL
     primaryDescriptorPath: /scripts/variantstore/wdl/GvsCalculatePrecisionAndSensitivity.wdl
     filters:
         branches:
             - master
             - ah_var_store
         tags:
             - /.*/
   - name: GvsQuickstartVcfIntegration
     subclass: WDL
     primaryDescriptorPath: /scripts/variantstore/wdl/GvsQuickstartVcfIntegration.wdl
     filters:
         branches:
             - master
             - ah_var_store
         tags:
             - /.*/
   - name: GvsQuickstartHailIntegration
     subclass: WDL
     primaryDescriptorPath: /scripts/variantstore/wdl/GvsQuickstartHailIntegration.wdl
     filters:
         branches:
             - master
             - ah_var_store
         tags:
             - /.*/
   - name: GvsQuickstartIntegration
     subclass: WDL
     primaryDescriptorPath: /scripts/variantstore/wdl/GvsQuickstartIntegration.wdl
     filters:
         branches:
             - master
             - ah_var_store
             - vs_1012_master_finally
         tags:
             - /.*/
   - name: GvsIngestTieout
     subclass: WDL
     primaryDescriptorPath: /scripts/variantstore/wdl/GvsIngestTieout.wdl
     filters:
         branches:
             - master
             - ah_var_store
         tags:
             - /.*/
   - name: GvsCallsetCost
     subclass: WDL
     primaryDescriptorPath: /scripts/variantstore/wdl/GvsCallsetCost.wdl
     filters:
         branches:
             - master
             - ah_var_store
         tags:
             - /.*/
   - name: GvsExtractAvroFilesForHail
     subclass: WDL
     primaryDescriptorPath: /scripts/variantstore/wdl/GvsExtractAvroFilesForHail.wdl
     filters:
         branches:
             - master
             - ah_var_store
         tags:
             - /.*/
   - name: GvsCallsetStatistics
     subclass: WDL
     primaryDescriptorPath: /scripts/variantstore/wdl/GvsCallsetStatistics.wdl
     filters:
         branches:
             - master
             - ah_var_store
         tags:
             - /.*/
   - name: MitochondriaPipeline
     subclass: WDL
     primaryDescriptorPath: /scripts/mitochondria_m2_wdl/MitochondriaPipeline.wdl
     testParameterFiles:
          -  /scripts/mitochondria_m2_wdl/ExampleInputsMitochondriaPipeline.json
     filters:
         branches:
             - master
         tags:
             - /.*/
   - name: mutect2
     subclass: WDL
     primaryDescriptorPath: /scripts/mutect2_wdl/mutect2.wdl
     testParameterFiles:
          - /scripts/m2_cromwell_tests/mutect2.inputs.json
     filters:
         branches:
             - master
         tags:
             - /.*/
   - name: mutect2_pon
     subclass: WDL
     primaryDescriptorPath: /scripts/mutect2_wdl/mutect2_pon.wdl
     filters:
         branches:
             - master
         tags:
             - /.*/
   - name: run_happy
     subclass: WDL
     primaryDescriptorPath: /scripts/cnn_variant_wdl/run_happy.wdl
     testParameterFiles:
          - /scripts/cnn_variant_wdl/jsons/run_happy.json
     filters:
         branches:
             - master
         tags:
             - /.*/
   - name: pathseq_pipeline
     subclass: WDL
     primaryDescriptorPath: /scripts/pathseq/wdl/pathseq_pipeline.wdl
     testParameterFiles:
          - /scripts/pathseq/wdl/pathseq_pipeline_template.json
     filters:
         branches:
             - master
         tags:
             - /.*/<|MERGE_RESOLUTION|>--- conflicted
+++ resolved
@@ -201,18 +201,12 @@
      subclass: WDL
      primaryDescriptorPath: /scripts/variantstore/variant_annotations_table/GvsCreateVATFilesFromBigQuery.wdl
      filters:
-<<<<<<< HEAD
-       branches:
-         - master
-         - ah_var_store
-         - gg_VS-887_StreamlineVATTsvExtract
-=======
-         branches:
-             - master
-             - ah_var_store
-         tags:
-             - /.*/
->>>>>>> 41f19e8d
+         branches:
+             - master
+             - ah_var_store
+             - gg_VS-887_StreamlineVATTsvExtract
+         tags:
+             - /.*/
    - name: GvsValidateVat
      subclass: WDL
      primaryDescriptorPath: /scripts/variantstore/variant_annotations_table/GvsValidateVAT.wdl
