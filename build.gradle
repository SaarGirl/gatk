//Note: this section 'buildscript` is only for the dependencies of the buildscript itself.
// See the second 'repositories' section below for the actual dependencies of GATK itself
buildscript {
    repositories {
        mavenCentral()
     }
}

plugins {
    id "java"           // set up default java compile and test tasks
    id "application"    // provides installDist
    id 'maven-publish'
    id 'signing'
    id "jacoco"
<<<<<<< HEAD
    id "de.undercouch.download" version "4.1.2" //used for downloading GSA lib
    id "com.github.johnrengelman.shadow" version "7.1.1"    //used to build the shadow and sparkJars
=======
    id "de.undercouch.download" version "2.1.0" //used for downloading GSA lib
    id "com.github.johnrengelman.shadow" version "6.1.0"    //used to build the shadow and sparkJars
>>>>>>> 291bfd01
    id "com.github.ben-manes.versions" version "0.12.0" //used for identifying dependencies that need updating
    id 'com.palantir.git-version' version '0.5.1' //version helper
}


import com.github.jengelman.gradle.plugins.shadow.tasks.ShadowJar
import de.undercouch.gradle.tasks.download.Download
import java.time.format.DateTimeFormatter

mainClassName = "org.broadinstitute.hellbender.Main"

//Note: the test suite must use the same defaults. If you change system properties in this list you must also update the one in the test task
applicationDefaultJvmArgs = ["-Dsamjdk.use_async_io_read_samtools=false","-Dsamjdk.use_async_io_write_samtools=true", "-Dsamjdk.use_async_io_write_tribble=false", "-Dsamjdk.compression_level=2"]

//Delete the windows script - we never test on Windows so let's not pretend it works
startScripts {
    doLast {
        delete windowsScript
    }
}

task downloadGsaLibFile(type: Download) {
    src 'http://cran.r-project.org/src/contrib/gsalib_2.2.1.tar.gz'
    dest "src/main/resources/org/broadinstitute/hellbender/utils/R/gsalib.tar.gz"
    overwrite false
}


repositories {
    mavenCentral()

    maven {
        url "https://broadinstitute.jfrog.io/broadinstitute/libs-snapshot/" //for htsjdk snapshots
    }

    maven {
        url "https://oss.sonatype.org/content/repositories/snapshots" //for disq snapshots
    }

    mavenLocal()
    jcenter()
}

<<<<<<< HEAD
final htsjdkVersion = System.getProperty('htsjdk.version','3.0.5')
final picardVersion = System.getProperty('picard.version','3.0.0')
final barclayVersion = System.getProperty('barclay.version','5.0.0')
final sparkVersion = System.getProperty('spark.version', '3.3.1')
final hadoopVersion = System.getProperty('hadoop.version', '3.3.1')
final disqVersion = System.getProperty('disq.version','0.3.6')
final genomicsdbVersion = System.getProperty('genomicsdb.version','1.4.4')
final bigQueryVersion = System.getProperty('bigQuery.version', '2.9.0')
final guavaVersion = System.getProperty('guava.version', '31.0.1-jre')
final log4j2Version = System.getProperty('log4j2Version', '2.17.1')
=======
final htsjdkVersion = System.getProperty('htsjdk.version','2.24.1-1-gf0c975a-SNAPSHOT')
final picardVersion = System.getProperty('picard.version','2.25.0')
final barclayVersion = System.getProperty('barclay.version','4.0.1')
final sparkVersion = System.getProperty('spark.version', '2.4.5')
final scalaVersion = System.getProperty('scala.version', '2.11')
final hadoopVersion = System.getProperty('hadoop.version', '3.2.1')
final disqVersion = System.getProperty('disq.version','0.3.6')

final genomicsdbVersion = System.getProperty('genomicsdb.version','1.3.2')
final bigQueryVersion = System.getProperty('bigQuery.version', '2.5.1')
final bigQueryStorageVersion = System.getProperty('bigQueryStorage.version', '2.7.0')

final guavaVersion = System.getProperty('guava.version', '27.1-jre')
final log4j2Version = System.getProperty('log4j2Version', '2.17.0')
>>>>>>> 291bfd01
final testNGVersion = '7.0.0'

final googleCloudNioDependency = 'com.google.cloud:google-cloud-nio:0.123.25'

final baseJarName = 'gatk'
final secondaryBaseJarName = 'hellbender'
final docBuildDir = "$buildDir/docs"
final pythonPackageArchiveName = 'gatkPythonPackageArchive.zip'
final gatkCondaTemplate = "gatkcondaenv.yml.template"
final gatkCondaYML = "gatkcondaenv.yml"
final largeResourcesFolder = "src/main/resources/large"
final buildPrerequisitesMessage = "See https://github.com/broadinstitute/gatk#building for information on how to build GATK."

// Returns true if any files in the target folder are git-lfs stub files.
def checkForLFSStubFiles(targetFolder) {
    final lfsStubFileHeader = "version https://git-lfs.github.com/spec/v1"  // first line of a git-lfs stub file
    def readBytesFromFile = { largeFile, n ->
        final byte[] bytes = new byte[n]
        largeFile.withInputStream { stream -> stream.read(bytes, 0, bytes.length) }
        return bytes
    }
    def targetFiles = fileTree(dir: targetFolder)
    return targetFiles.any() { f ->
        final byte[] actualBytes = readBytesFromFile(f, lfsStubFileHeader.length());
        return new String(actualBytes, "UTF-8") == lfsStubFileHeader
    }
}

// if any of the large resources are lfs stub files, download them
def resolveLargeResourceStubFiles(largeResourcesFolder, buildPrerequisitesMessage) {
    def execGitLFSCommand = { gitLFSExecCommand ->
        println "Executing: $gitLFSExecCommand"
        try {
            def retCode = gitLFSExecCommand.execute().waitFor()
            if (retCode.intValue() != 0) {
                throw new GradleException("Execution of \"$gitLFSExecCommand\" failed with exit code: $retCode. " +
                        " git-lfs is required to build GATK but may not be installed. $buildPrerequisitesMessage");
            }
            return retCode
        } catch (IOException e) {
            throw new GradleException(
                    "An IOException occurred while attempting to execute the command $gitLFSExecCommand."
                    + " git-lfs is required to build GATK but may not be installed. $buildPrerequisitesMessage", e)
        }
    }

    // check for stub files, try to pull once if there are any, then check again
    if (checkForLFSStubFiles(largeResourcesFolder)) {
        final gitLFSPullLargeResources = "git lfs pull --include $largeResourcesFolder"
        execGitLFSCommand(gitLFSPullLargeResources)
        if (checkForLFSStubFiles(largeResourcesFolder)) {
            throw new GradleException("$largeResourcesFolder contains one or more git-lfs stub files."
                    + " The resource files in $largeResourcesFolder must be downloaded by running the git-lfs"
                    + " command \"$gitLFSPullLargeResources\". $buildPrerequisitesMessage")
        }
    }
}

// Check that we're in a folder which git recognizes as a git repository.
// This works for either a standard git clone or one created with `git worktree add`
def looksLikeWereInAGitRepository(){
    file(".git").isDirectory() || (file(".git").exists() && file(".git").text.startsWith("gitdir"))
}

// Ensure that we have a clone of the git repository, and resolve any required git-lfs
// resource files that are needed to run the build but are still lfs stub files.
def ensureBuildPrerequisites(largeResourcesFolder, buildPrerequisitesMessage, skipGitCheck) {
    if (!JavaVersion.current().equals(JavaVersion.VERSION_17)) {
        println("Warning: using Java ${JavaVersion.current()} but only Java 17 has been tested.")
    }
    if (!JavaVersion.current().isCompatibleWith(JavaVersion.VERSION_17)) {
        throw new GradleException(
                "A Java 17 compatible (Java 17 or later) version is required to build GATK, but ${JavaVersion.current()} was found. "
                        + "$buildPrerequisitesMessage")
    }
    if (!skipGitCheck && !looksLikeWereInAGitRepository() ) {
        throw new GradleException("This doesn't appear to be a git folder. " +
                "The GATK Github repository must be cloned using \"git clone\" to run the build. " +
                "\n$buildPrerequisitesMessage")
    }
    // Large runtime resource files must be present at build time to be compiled into the jar, so
    // try to resolve them to real files if any of them are stubs.
    resolveLargeResourceStubFiles(largeResourcesFolder, buildPrerequisitesMessage)
}

final isRelease = Boolean.getBoolean("release")
final versionOverridden = System.getProperty("versionOverride") != null

ensureBuildPrerequisites(largeResourcesFolder, buildPrerequisitesMessage, versionOverridden)
version = (versionOverridden ? System.getProperty("versionOverride") : gitVersion().replaceAll(".dirty", "")) + (isRelease ?  "" : "-SNAPSHOT")

if (versionOverridden) {
    println "Version number overridden as " + version
}

configurations.all {
    resolutionStrategy {
        // the snapshot folder contains a dev version of guava, we don't want to use that.
        force 'com.google.guava:guava:' + guavaVersion
        // force the htsjdk version so we don't get a different one transitively
        force 'com.github.samtools:htsjdk:' + htsjdkVersion
<<<<<<< HEAD
        force 'com.google.protobuf:protobuf-java:3.21.6'
=======
        force 'com.google.protobuf:protobuf-java:3.19.0'
>>>>>>> 291bfd01
        // force testng dependency so we don't pick up a different version via GenomicsDB
        force 'org.testng:testng:' + testNGVersion
        force 'org.broadinstitute:barclay:' + barclayVersion
        force 'com.twitter:chill_2.12:0.10.0'
        force 'org.apache.commons:commons-math3:3.5'

        // make sure we don't pick up an incorrect version of the GATK variant of the google-nio library
        // via Picard, etc.
        force googleCloudNioDependency

        force 'com.esotericsoftware:kryo:4.0.0'
    }
    all*.exclude group: 'org.slf4j', module: 'slf4j-jdk14' //exclude this to prevent slf4j complaining about to many slf4j bindings
    all*.exclude group: 'com.google.guava', module: 'guava-jdk5'
    all*.exclude group: 'junit', module: 'junit'
}

tasks.withType(JavaCompile) {
  options.compilerArgs = ['-proc:none', '-Xlint:all', '-Werror', '-Xdiags:verbose']
  options.encoding = 'UTF-8'
}

sourceSets {
    testUtils
}

// Dependency change for including MLLib
configurations {
    testUtilsImplementation.extendsFrom implementation
    testUtilsRuntimeClasspath.extendsFrom runtimeClasspath

    testImplementation.extendsFrom testUtilsImplementation
    testRuntimeClasspath.extendsFrom testUtilsRuntimeClasspath

    implementation.exclude module: 'jul-to-slf4j'
    implementation.exclude module: 'javax.servlet'
    implementation.exclude module: 'servlet-api'
    implementation.exclude group: 'com.esotericsoftware.kryo'

    externalSourceConfiguration {
        // External sources we need for doc and tab completion generation tasks (i.e., Picard sources)
        transitive false
    }

    sparkConfiguration {
        extendsFrom runtimeClasspath
        // exclude Hadoop and Spark dependencies, since they are provided when running with Spark
        // (ref: http://unethicalblogger.com/2015/07/15/gradle-goodness-excluding-depends-from-shadow.html)
        exclude group: 'org.apache.hadoop'
        exclude module: 'spark-core_2.12'
        exclude group: 'org.slf4j'
        exclude module: 'jul-to-slf4j'
        exclude module: 'javax.servlet'
        exclude module: 'servlet-api'
        exclude group: 'com.esotericsoftware.kryo'
        exclude module: 'spark-mllib_2.12.15'
        exclude group: 'org.scala-lang'
        exclude module: 'kryo'
    }
}

dependencies {
<<<<<<< HEAD

    implementation ('org.freemarker:freemarker:2.3.30')
=======
    // javadoc utilities; compile/test only to prevent redistribution of sdk jars
    compileOnly(javadocJDKFiles)
    testImplementation(javadocJDKFiles)

>>>>>>> 291bfd01
    implementation 'org.broadinstitute:barclay:' + barclayVersion
    // Library for configuration:
    implementation 'org.aeonbits.owner:owner:1.0.9'

    implementation 'com.github.broadinstitute:picard:' + picardVersion
    externalSourceConfiguration 'com.github.broadinstitute:picard:' + picardVersion + ':sources'
    implementation ('org.genomicsdb:genomicsdb:' + genomicsdbVersion)  {
        exclude module: 'log4j-api'
        exclude module: 'log4j-core'
        exclude module: 'spark-core_2.12'
        exclude module: 'spark-sql_2.12'
        exclude module: 'htsjdk'
        exclude module: 'protobuf-java'
    }
    implementation 'com.opencsv:opencsv:3.4'
    implementation 'com.google.guava:guava:' + guavaVersion
    implementation 'com.github.samtools:htsjdk:'+ htsjdkVersion
<<<<<<< HEAD
    implementation(googleCloudNioDependency)

    implementation 'com.google.cloud:google-cloud-bigquery:' + bigQueryVersion
    implementation 'com.google.cloud:google-cloud-bigquerystorage:2.9.1'
=======
    implementation(googleCloudNioDependency) {
        transitive = false
    }

    implementation 'com.google.cloud:google-cloud-bigquery:' + bigQueryVersion
    implementation 'com.google.cloud:google-cloud-bigquerystorage:' + bigQueryStorageVersion
>>>>>>> 291bfd01

    implementation "gov.nist.math.jama:gov.nist.math.jama:1.1.1"

    // this comes built-in when running on Google Dataproc, but the library
    // allows us to read from GCS also when testing locally (or on non-Dataproc clusters,
    // should we want to)
    implementation 'com.google.cloud.bigdataoss:gcs-connector:1.9.4-hadoop3'

    implementation 'org.apache.logging.log4j:log4j-api:' + log4j2Version
    implementation 'org.apache.logging.log4j:log4j-core:' + log4j2Version
    // include the apache commons-logging bridge that matches the log4j version we use so
    // messages that originate with dependencies that use commons-logging (such as jexl)
    // are routed to log4j
    implementation 'org.apache.logging.log4j:log4j-jcl:' + log4j2Version

    implementation 'org.apache.commons:commons-lang3:3.5'
    implementation 'org.apache.commons:commons-math3:3.5'
    implementation 'org.hipparchus:hipparchus-stat:2.0'
    implementation 'org.apache.commons:commons-collections4:4.1'
    implementation 'org.apache.commons:commons-vfs2:2.0'
    implementation 'org.apache.commons:commons-configuration2:2.4'
<<<<<<< HEAD
    constraints {
        implementation('org.apache.commons:commons-text') {
            version {
                strictly '1.10.0'
            }
            because 'previous versions have a nasty vulnerability: https://nvd.nist.gov/vuln/detail/CVE-2022-42889'
        }
    }

=======
>>>>>>> 291bfd01
    implementation 'org.apache.httpcomponents:httpclient:4.5.12'
    implementation 'commons-beanutils:commons-beanutils:1.9.3'
    implementation 'commons-io:commons-io:2.5'
    implementation 'org.reflections:reflections:0.9.10'

    implementation 'it.unimi.dsi:fastutil:7.0.6'

    implementation 'org.broadinstitute:hdf5-java-bindings:1.1.0-hdf5_2.11.0'
    implementation 'org.broadinstitute:gatk-native-bindings:1.0.0'

    implementation 'org.ojalgo:ojalgo:44.0.0'
    implementation ('org.ojalgo:ojalgo-commons-math3:1.0.0') {
        exclude group: 'org.apache.commons'
    }
<<<<<<< HEAD

    //there is no mllib_2.12.15:3.3.0, so stay use 2.12:3.3.0
    implementation ('org.apache.spark:spark-mllib_2.12:3.3.0') {
=======
    implementation ('org.apache.spark:spark-mllib_' + scalaVersion + ':' + sparkVersion) {
>>>>>>> 291bfd01
        // JUL is used by Google Dataflow as the backend logger, so exclude jul-to-slf4j to avoid a loop
        exclude module: 'jul-to-slf4j'
        exclude module: 'javax.servlet'
        exclude module: 'servlet-api'
    }
    implementation 'com.thoughtworks.paranamer:paranamer:2.8'

    implementation 'org.bdgenomics.bdg-formats:bdg-formats:0.5.0'
<<<<<<< HEAD
    implementation('org.bdgenomics.adam:adam-core-spark2_2.12:0.28.0') {
=======
    implementation('org.bdgenomics.adam:adam-core-spark2_' + scalaVersion + ':0.28.0') {
>>>>>>> 291bfd01
        exclude group: 'org.slf4j'
        exclude group: 'org.apache.hadoop'
        exclude group: 'org.scala-lang'
        exclude module: 'kryo'
        exclude module: 'hadoop-bam'
    }

<<<<<<< HEAD
    implementation 'org.jgrapht:jgrapht-core:1.1.0'
    implementation 'org.jgrapht:jgrapht-io:1.1.0'
=======
    implementation 'org.jgrapht:jgrapht-core:0.9.1'
>>>>>>> 291bfd01

    implementation('org.disq-bio:disq:' + disqVersion)
    implementation('org.apache.hadoop:hadoop-client:' + hadoopVersion) // should be a 'provided' dependency
    implementation('com.github.jsr203hadoop:jsr203hadoop:1.0.3')

<<<<<<< HEAD
    implementation('de.javakaffee:kryo-serializers:0.45') {
=======
    implementation('org.apache.orc:orc:1.6.5')

    implementation('de.javakaffee:kryo-serializers:0.41') {
>>>>>>> 291bfd01
        exclude module: 'kryo' // use Spark's version
    }

    // Dependency change for including MLLib
    implementation('org.objenesis:objenesis:1.2')
    testImplementation('org.objenesis:objenesis:2.1')

    // Comment the next lines to disable native code proxies in Spark MLLib
    implementation('com.github.fommil.netlib:netlib-native_ref-osx-x86_64:1.1:natives')
    implementation('com.github.fommil.netlib:netlib-native_ref-linux-x86_64:1.1:natives')
    implementation('com.github.fommil.netlib:netlib-native_system-linux-x86_64:1.1:natives')
    implementation('com.github.fommil.netlib:netlib-native_system-osx-x86_64:1.1:natives')
<<<<<<< HEAD

    implementation('com.intel.gkl:gkl:0.8.8') {
=======

    // Dependency change for including MLLib
    implementation('com.esotericsoftware:kryo:3.0.3'){
        exclude group: 'com.esotericsoftware', module: 'reflectasm'
        exclude group: 'org.ow2.asm', module: 'asm'
    }

    // Dependency change for including MLLib
    implementation('com.esotericsoftware:reflectasm:1.10.0:shaded') {
        transitive = false
    }

    implementation('com.intel.gkl:gkl:0.8.6') {
>>>>>>> 291bfd01
        exclude module: 'htsjdk'
    }

    implementation 'org.broadinstitute:gatk-bwamem-jni:1.0.4'
    implementation 'org.broadinstitute:gatk-fermilite-jni:1.2.0'

    implementation 'org.broadinstitute:http-nio:0.1.0-rc1'

    // Required for COSMIC Funcotator data source:
<<<<<<< HEAD
    implementation 'org.xerial:sqlite-jdbc:3.36.0.3'
    
    // natural sort
    implementation('net.grey-panther:natural-comparator:1.1')
    implementation('com.fasterxml.jackson.module:jackson-module-scala_2.12:2.9.8')
=======
    implementation 'org.xerial:sqlite-jdbc:3.20.1'
    
    // Required for SV Discovery machine learning
    implementation group: 'biz.k11i', name: 'xgboost-predictor', version: '0.3.0'

    // natural sort
    implementation('net.grey-panther:natural-comparator:1.1')
    implementation('com.fasterxml.jackson.module:jackson-module-scala_' + scalaVersion + ':2.9.8')
>>>>>>> 291bfd01

    testUtilsImplementation sourceSets.main.output
    testUtilsImplementation 'org.testng:testng:' + testNGVersion
    testUtilsImplementation 'org.apache.hadoop:hadoop-minicluster:' + hadoopVersion

    testImplementation sourceSets.testUtils.output

    testImplementation "org.mockito:mockito-core:2.28.2"
    testImplementation "com.google.jimfs:jimfs:1.1"
<<<<<<< HEAD
}

// This list needs to be kept in sync with the corresponding list in scripts/dockertest.gradle.
//
// The --add-open directives required to run GATK. These directives need to be:
//   - included as properties in the manifest file in the jar(s)
//   - passed to java via the gradle "jvmArgs" task property for any task that executes GATK code from a
//     classpath that does use a jar (i.e., gradle run, test, javadoc, gatkDoc and jacoco tasks, etc.)
//   - passed as java command line args when running from classes directly
//   - included in any IntelliJ run/debug/profile configurations
//
final runtimeAddOpens = [
        // taken from the union of everything encountered by tests, plus everything defined here:
        // https://github.com/apache/spark/blob/v3.3.0/launcher/src/main/java/org/apache/spark/launcher/JavaModuleOptions.java
        'java.base/java.lang=ALL-UNNAMED',
        'java.base/java.lang.invoke=ALL-UNNAMED',
        'java.base/java.lang.reflect=ALL-UNNAMED',
        'java.base/java.io=ALL-UNNAMED',
        'java.base/java.net=ALL-UNNAMED',
        'java.base/java.nio=ALL-UNNAMED',
        'java.base/java.util=ALL-UNNAMED',
        'java.base/java.util.concurrent=ALL-UNNAMED',
        'java.base/java.util.concurrent.atomic=ALL-UNNAMED',
        'java.base/sun.nio.ch=ALL-UNNAMED',
        'java.base/sun.nio.cs=ALL-UNNAMED',
        'java.base/sun.security.action=ALL-UNNAMED',
        'java.base/sun.util.calendar=ALL-UNNAMED',
        'java.base/sun.nio.fs=ALL-UNNAMED',
        'java.base/java.nio.channels.spi=ALL-UNNAMED',
        'java.base/jdk.internal.ref=ALL-UNNAMED',
        'java.base/java.lang.ref=ALL-UNNAMED',
        'java.base/java.util.zip=ALL-UNNAMED',
        'java.base/java.util.jar=ALL-UNNAMED',
        'java.base/java.nio.file.attribute=ALL-UNNAMED',
        'java.base/jdk.internal.loader=ALL-UNNAMED',
        'java.base/sun.net.www.protocol.jar=ALL-UNNAMED',
        'java.base/sun.invoke.util=ALL-UNNAMED',
        'java.base/java.util.concurrent.locks=ALL-UNNAMED',
        'java.base/java.security=ALL-UNNAMED',
        'java.base/sun.reflect.annotation=ALL-UNNAMED',
        'java.base/java.text=ALL-UNNAMED',
        'java.base/java.nio.charset=ALL-UNNAMED',
        'java.base/sun.reflect.generics.reflectiveObjects=ALL-UNNAMED',
        'java.management/com.sun.jmx.mbeanserver=ALL-UNNAMED',
        'java.management/javax.management=ALL-UNNAMED',
        'java.base/java.util.regex=ALL-UNNAMED',
        'java.base/sun.util.locale=ALL-UNNAMED',
        'java.base/jdk.internal.math=ALL-UNNAMED',
        'java.xml/com.sun.xml.internal.stream.util=ALL-UNNAMED',
        'java.base/java.time=ALL-UNNAMED',
        'java.base/sun.reflect.generics.factory=ALL-UNNAMED',
        'java.base/java.nio.channels=ALL-UNNAMED',
        'java.base/sun.security.util=ALL-UNNAMED',
        'java.base/java.time.zone=ALL-UNNAMED',
        'java.base/sun.reflect.generics.scope=ALL-UNNAMED',
        'java.base/sun.reflect.generics.tree=ALL-UNNAMED',
        'java.management/com.sun.jmx.interceptor=ALL-UNNAMED',
        'java.management/javax.management.openmbean=ALL-UNNAMED',
        'java.management/sun.management=ALL-UNNAMED',
        'jdk.management/com.sun.management.internal=ALL-UNNAMED',
        'jdk.management.jfr/jdk.management.jfr=ALL-UNNAMED',
        'jdk.jfr/jdk.jfr.internal.management=ALL-UNNAMED',
        'java.base/jdk.internal.module=ALL-UNNAMED',
        'java.base/java.lang.module=ALL-UNNAMED',
        'java.security.jgss/sun.security.krb5=ALL-UNNAMED'
    ]

final testAddOpens = [
        'java.prefs/java.util.prefs=ALL-UNNAMED' // required for jacoco tasks
]

run {
        // transform the list of runtime configuration --add-opens args into command line argument format
        final runtimeJVMArgs = runtimeAddOpens.stream()
                .flatMap(openSpec -> ['--add-opens', openSpec].stream())
                .toList()
        // add in any other required args
        runtimeJVMArgs.add('-Dio.netty.tryReflectionSetAccessible=true')
        jvmArgs = runtimeJVMArgs
}

test {
    // transform the list test configuration --add-opens (which must include both the runtime and test args) into
    // command line argument format
    final testJVMAddOpens = new ArrayList<>();
    testJVMAddOpens.addAll(runtimeAddOpens);
    testJVMAddOpens.addAll(testAddOpens);
    final testConfigurationJVMArgs = testJVMAddOpens.stream()
            .flatMap(openSpec -> ['--add-opens', openSpec].stream())
            .toList()
    // add in any other required args
    testConfigurationJVMArgs.add('-Dio.netty.tryReflectionSetAccessible=true')
    jvmArgs = testConfigurationJVMArgs
=======
>>>>>>> 291bfd01
}

//add gatk launcher script to the jar as a resource
processResources {
    from("gatk")
}

processTestResources {
    //Don't waste time packaging unnecessary test data into the test resources:
    include "org/broadinstitute/hellbender/utils/config/*"
    //Required for IOUtils resource tests
    include "org/broadinstitute/hellbender/utils/io/*"
}

sourceCompatibility = 1.17
targetCompatibility = 1.17

def createSymlinks(archivePath, symlinkLocation) {
    exec {
        commandLine 'ln', '-fs', archivePath, symlinkLocation
        ignoreExitValue = false
    }
}

// Suffix is what will be added to the symlink
def createGatkSymlinks(destinationDir, archivePath, suffix, baseJarName, secondaryBaseJarName) {
    def finalSuffix = (suffix == "") ? "" : ("-" + suffix)

    def symlinkLocation = destinationDir.getAsFile().get().toString() + "/" + baseJarName + finalSuffix + ".jar"
    def symlinkLocation2 = destinationDir.getAsFile().get().toString() + "/" + secondaryBaseJarName + finalSuffix + ".jar"

    createSymlinks(archivePath.getAbsolutePath(), symlinkLocation)
    createSymlinks(archivePath.getAbsolutePath(), symlinkLocation2)
}

// TODO was this added for a reason or was it removed from master
//version = (isRelease ? gitVersion() : gitVersion() + "-SNAPSHOT").replaceAll(".dirty", "")

logger.info("build for version:" + version)
group = 'org.broadinstitute'

tasks.withType(Jar) {
    // transform the list of --add-opens directives into manifest format, which requires only the source
    // package (unlike the command line equivalent, in the manifest the "ALL-UNNAMED" target is implied
    // and can't be included in the manifest entry syntax)
    final manifestAddOpens = runtimeAddOpens.stream()
            .map(o -> o.substring(0, (o.length() - "ALL-UNNAMED".length()) - 1))
            .collect(java.util.stream.Collectors.joining(' '))
    manifest {
        attributes 'Implementation-Title': 'The Genome Analysis Toolkit (GATK)',
<<<<<<< HEAD
                'Implementation-Version': archiveVersion.get(),
=======
                'Implementation-Version': archiveVersion,
>>>>>>> 291bfd01
                'Toolkit-Short-Name' : 'GATK',
                'Main-Class': project.mainClassName,
                'Picard-Version': picardVersion,
                'htsjdk-Version': htsjdkVersion,
                'Spark-Version': sparkVersion,
<<<<<<< HEAD
                'Multi-Release': 'true',
                'Add-Opens': manifestAddOpens
=======
                'Multi-Release': 'true'
>>>>>>> 291bfd01
    }
}

wrapper {
<<<<<<< HEAD
    gradleVersion = '7.5.1'
=======
    gradleVersion = '6.9.1'
>>>>>>> 291bfd01
}

tasks.withType(ShadowJar) {
    from(project.sourceSets.main.output)
    archiveBaseName = project.name + '-package'
    mergeServiceFiles()
    relocate 'com.google.common', 'org.broadinstitute.hellbender.relocated.com.google.common'
    zip64 true
    exclude 'log4j.properties' // from adam jar as it clashes with hellbender's log4j2.xml
    exclude '**/*.SF' // these are Manifest signature files and
    exclude '**/*.RSA' // keys which may accidentally be imported from other signed projects and then fail at runtime

    // Suggested by the akka devs to make sure that we do not get the spark configuration error.
    // http://doc.akka.io/docs/akka/snapshot/general/configuration.html#When_using_JarJar__OneJar__Assembly_or_any_jar-bundler
    transform(com.github.jengelman.gradle.plugins.shadow.transformers.AppendingTransformer) {
        resource = 'reference.conf'
    }
}

apply from: "testsettings.gradle"

shadowJar {
    configurations = [project.configurations.runtimeClasspath]
<<<<<<< HEAD
    archiveClassifier = 'local'
=======
    classifier = 'local'
>>>>>>> 291bfd01
    mergeServiceFiles('reference.conf')
    doLast {
        // Create a symlink to the newly created jar.  The name will be gatk.jar and
        //  it will be at the same level as the newly created jar.  (overwriting symlink, if it exists)
        // Please note that this will cause failures in Windows, which does not support symlinks.
        createGatkSymlinks(destinationDirectory, archivePath, "", baseJarName, secondaryBaseJarName)
    }
}

task localJar{ dependsOn shadowJar }

task sparkJar(type: ShadowJar) {
    group = "Shadow"
    description = "Create a combined jar of project and runtime dependencies that excludes provided spark dependencies"
    configurations = [project.configurations.sparkConfiguration]
    archiveClassifier = 'spark'
    doLast {
        // Create a symlink to the newly created jar.  The name will be gatk.jar and
        //  it will be at the same level as the newly created jar.  (overwriting symlink, if it exists)
        // Please note that this will cause failures in Windows, which does not support symlinks.
        createGatkSymlinks(destinationDirectory, archivePath, archiveClassifier, baseJarName, secondaryBaseJarName)
    }
}

// A jar that only contains the test classes and resources (to be extracted for testing)
task shadowTestClassJar(type: ShadowJar){
    group = "Shadow"
    from sourceSets.test.output
    description = "Create a jar that packages the compiled test classes"
    archiveClassifier = "test"
}

// A minimal jar that only contains the extra dependencies needed for running the tests
task shadowTestJar(type: ShadowJar){
    dependsOn 'compileTestUtilsJava', 'processTestUtilsResources'
    group = "Shadow"
    description = " A minimal jar that only contains the extra dependencies needed for running the tests that arent packaged in the main shadow jar"
    from {
        (project.configurations.testRuntimeClasspath - project.configurations.runtimeClasspath ).collect {
            it.isDirectory() ? it : it.getName().endsWith(".jar") ? zipTree(it) : it
        }
    }
    archiveClassifier = "testDependencies"
}

task collectBundleIntoDir(type: Copy) {
    dependsOn shadowJar, sparkJar, 'condaEnvironmentDefinition', 'gatkTabComplete', 'gatkDoc'

    doFirst {
        assert file("gatk").exists()
        assert file("README.md").exists()
        assert file("$docBuildDir/tabCompletion/gatk-completion.sh").exists()
        assert file("src/main/resources/org/broadinstitute/hellbender/utils/config/GATKConfig.properties").exists()
    }

    from(shadowJar.archivePath)
    from(sparkJar.archivePath)
    from("gatk")
    from("README.md")
    from("$docBuildDir/tabCompletion/gatk-completion.sh")
    from("$docBuildDir/gatkDoc", { into("gatkdoc") })

    from("src/main/resources/org/broadinstitute/hellbender/utils/config/GATKConfig.properties") {
        rename 'GATKConfig.properties', 'GATKConfig.EXAMPLE.properties'
    }

    from("$buildDir/$pythonPackageArchiveName")
    from("$buildDir/$gatkCondaYML")
    from("scripts/sv", { into("scripts/sv") })
    from("scripts/cnv_wdl/", { into("scripts/cnv_wdl") })
    from("scripts/mutect2_wdl/", { into("scripts/mutect2_wdl") })
    from("scripts/dataproc-cluster-ui", { into("scripts/")})
    into "$buildDir/bundle-files-collected"
}

task bundle(type: Zip) {
    dependsOn collectBundleIntoDir
    zip64 true

    archiveBaseName = project.name + "-" + project.version
    destinationDirectory = file("$buildDir")
    archiveFileName = archiveBaseName.get() + ".zip"

    from("$buildDir/bundle-files-collected")
    into(archiveBaseName)

    doLast {
        logger.lifecycle("Created GATK distribution in ${destinationDir}/${archiveName}")
    }
}

jacocoTestReport {
    dependsOn test

    group = "Reporting"
    description = "Generate Jacoco coverage reports after running tests."
    getAdditionalSourceDirs().from(sourceSets.main.allJava.srcDirs)

    reports {
        xml.required = true
        html.required = true
    }
}

task condaStandardEnvironmentDefinition(type: Copy) {
    from "scripts"
    into buildDir
    include gatkCondaTemplate
    rename { file -> gatkCondaYML }
    expand(["condaEnvName":"gatk",
            "condaEnvDescription" : "Conda environment for GATK Python Tools"])
    doLast {
        logger.lifecycle("Created standard Conda environment yml file: $gatkCondaYML")
    }
}


// Create GATK conda environment yml file from the conda enc template
task condaEnvironmentDefinition() {
    dependsOn 'pythonPackageArchive', 'condaStandardEnvironmentDefinition'
}

// Create the Python package archive file
task pythonPackageArchive(type: Zip) {
    inputs.dir "src/main/python/org/broadinstitute/hellbender/"
    outputs.file pythonPackageArchiveName
    doFirst {
        assert file("src/main/python/org/broadinstitute/hellbender/").exists()
    }

    destinationDirectory = file("${buildDir}")
    archiveFileName = pythonPackageArchiveName
    from("src/main/python/org/broadinstitute/hellbender/")
    into("/")

    doLast {
        logger.lifecycle("Created GATK Python package archive in ${destinationDir}/${archiveName}")
    }
}

// Creates a standard, local, GATK conda environment, for use by developers during iterative
// development. Assumes conda or miniconda is already installed.
//
// NOTE: This CREATES a local conda environment; but does not *activate* it. The environment must
// be activated manually in the shell from which GATK will be run.
//
task localDevCondaEnv(type: Exec) {
    dependsOn 'condaEnvironmentDefinition'
    inputs.file("$buildDir/$pythonPackageArchiveName")
    workingDir "$buildDir"
    commandLine "conda", "env", "create", "--force", "-f", gatkCondaYML
}

task javadocJar(type: Jar, dependsOn: javadoc) {
    archiveClassifier = 'javadoc'
    from "$docBuildDir/javadoc"
}

task sourcesJar(type: Jar) {
    from sourceSets.main.allSource
    archiveClassifier = 'sources'
}

task testUtilsJar(type: Jar){
    archiveBaseName = "$project.name-test-utils"
    from sourceSets.testUtils.output
}

tasks.withType(Javadoc) {
    // do this for all javadoc tasks, including gatkDoc
    options.addStringOption('Xdoclint:none')
    options.addStringOption('encoding', 'UTF-8')
}

javadoc {
    // This is a hack to disable the java default javadoc lint until we fix the html formatting
    // We only want to do this for the javadoc task, not gatkDoc
    options.addStringOption('Xdoclint:none', '-quiet')
    source = sourceSets.main.allJava + files(configurations.externalSourceConfiguration.collect { zipTree(it) })
    include '**/*.java'
}


task testUtilsJavadoc(type: Javadoc) {
    // This is a hack to disable the java default javadoc lint until we fix the html formatting
    // We only want to do this for the javadoc task, not gatkDoc
    options.addStringOption('Xdoclint:none', '-quiet')
    source = sourceSets.testUtils.allJava
    classpath = sourceSets.testUtils.runtimeClasspath
    destinationDir = file("$docBuildDir/testUtilsJavadoc")
    include '**/*.java'
}

task testUtilsJavadocJar(type: Jar, dependsOn: testUtilsJavadoc){
    archiveBaseName = "$project.name-test-utils"
<<<<<<< HEAD
    archiveClassifier = 'javadoc'
=======
    classifier = 'javadoc'
>>>>>>> 291bfd01
    from "$docBuildDir/testUtilsJavadoc"
}

task testUtilsSourcesJar(type: Jar){
    archiveBaseName = "$project.name-test-utils"
<<<<<<< HEAD
    archiveClassifier = 'sources'
=======
    classifier = 'sources'
>>>>>>> 291bfd01
    from sourceSets.testUtils.allSource
}

// Generate GATK Online Doc
task gatkDoc(type: Javadoc, dependsOn: classes) {
    final File gatkDocDir = new File("$docBuildDir/gatkdoc")
    doFirst {
        // make sure the output folder exists or we can create it
        if (!gatkDocDir.exists() && !gatkDocDir.mkdirs()) {
            throw new GradleException(String.format("Failure creating folder (%s) for GATK doc output in task (%s)",
                    gatkDocDir.getAbsolutePath(),
                    it.name));
        }
        copy {
            from('src/main/resources/org/broadinstitute/hellbender/utils/helpTemplates')
            include 'gatkDoc.css'
            into gatkDocDir
        }
    }
    // Include the Picard source jar, which contains various .R, .sh, .css, .html, .xml and .MF files and
    // other resources, but we only want the files that javadoc can handle, so just take the .java files.
    source = sourceSets.main.allJava + files(configurations.externalSourceConfiguration.collect { zipTree(it) })
    include '**/*.java'

    // The gatkDoc process instantiates any documented feature classes, so to run it we need the entire
    // runtime classpath.
    classpath = sourceSets.main.runtimeClasspath
    options.docletpath = classpath.asType(List)
    options.doclet = "org.broadinstitute.hellbender.utils.help.GATKHelpDoclet"

    //gradle 6.x+ defaults to setting this true which breaks the barclay doclet
    options.noTimestamp(false)

    outputs.dir(gatkDocDir)
    options.destinationDirectory(gatkDocDir)

    options.addStringOption("settings-dir", "src/main/resources/org/broadinstitute/hellbender/utils/helpTemplates");
    if (project.hasProperty('phpDoc')) {
        // use -PphpDoc to generate .php file extensions, otherwise rely on default of .html
        final String phpExtension = "php"
        options.addStringOption("output-file-extension", phpExtension)
        options.addStringOption("index-file-extension", phpExtension)
    }
    options.addStringOption("absolute-version", getVersion())
    options.addStringOption("build-timestamp", ZonedDateTime.now().format(DateTimeFormatter.RFC_1123_DATE_TIME).toString())
}

// Generate GATK Bash Tab Completion File
task gatkTabComplete(type: Javadoc, dependsOn: classes) {
    final File tabCompletionDir = new File("$docBuildDir/tabCompletion")
    doFirst {
        // make sure the output folder exists or we can create it
        if (!tabCompletionDir.exists() && !tabCompletionDir.mkdirs()) {
            throw new GradleException(String.format("Failure creating folder (%s) for GATK tab completion output in task (%s)",
                    tabCompletionDir.getAbsolutePath(),
                    it.name));
        }
    }
    // Include the Picard source jar, which contains various .R, .sh, .css, .html, .xml and .MF files and
    // other resources, but we only want the files that javadoc can handle, so just take the .java files.
    source = sourceSets.main.allJava + files(configurations.externalSourceConfiguration.collect { zipTree(it) })
    include '**/*.java'

    // The gatkDoc process instantiates any documented feature classes, so to run it we need the entire
    // runtime classpath, including Picard.
    classpath = sourceSets.main.runtimeClasspath

    options.docletpath = classpath.asType(List)
    options.doclet = "org.broadinstitute.barclay.help.BashTabCompletionDoclet"

    //gradle 6.x+ defaults to setting this true which breaks the barclay doclet
    options.noTimestamp(false)

    outputs.dir(tabCompletionDir)
    options.destinationDirectory(tabCompletionDir)

    // This is a hack to work around a gross Gradle bug:
    options.addStringOption('use-default-templates', '-use-default-templates')

    options.addStringOption("output-file-extension", "sh")
    options.addStringOption("index-file-extension", "sh")
    options.addStringOption("absolute-version", getVersion())
    options.addStringOption("build-timestamp", ZonedDateTime.now().format(DateTimeFormatter.RFC_1123_DATE_TIME))

    options.addStringOption("caller-script-name", "gatk")

    options.addStringOption("caller-pre-legal-args", "--help --list --dry-run --java-options")
    options.addStringOption("caller-pre-arg-val-types", "null null null String")
    options.addStringOption("caller-pre-mutex-args", "--help;list,dry-run,java-options --list;help,dry-run,java-options")
    options.addStringOption("caller-pre-alias-args", "--help;-h")
    options.addStringOption("caller-pre-arg-min-occurs", "0 0 0 0")
    options.addStringOption("caller-pre-arg-max-occurs", "1 1 1 1")

    options.addStringOption("caller-post-legal-args", "--spark-runner --spark-master --cluster --dry-run --java-options --conf --driver-memory --driver-cores --executor-memory --executor-cores --num-executors")
    options.addStringOption("caller-post-arg-val-types", "String String String null String file int int int int int")
    options.addStringOption("caller-post-mutex-args", "")
    options.addStringOption("caller-post-alias-args", "")
    options.addStringOption("caller-post-arg-min-occurs", "0 0 0 0 0 0 0 0 0 0")
    options.addStringOption("caller-post-arg-max-occurs", "1 1 1 1 1 1 1 1 1 1")
}

def getWDLInputJSONTestFileNameFromWDLName(File wdlName) {
    String fileWithoutExt = wdlName.name.take(wdlName.name.lastIndexOf('.'))
    return new File (wdlName.getParentFile(), fileWithoutExt + "Inputs.json").getAbsolutePath()
}

// Generate GATK Tool WDL
task gatkWDLGen(type: Javadoc, dependsOn: classes) {
    final File gatkWDLDir = new File("$docBuildDir/wdlGen")
    outputs.dir(gatkWDLDir)
    doFirst {
        // make sure the output folder exists or we can create it
        if (!gatkWDLDir.exists() && !gatkWDLDir.mkdirs()) {
            throw new GradleException(String.format("Failure creating folder (%s) for GATK WDL output in task (%s)",
                    gatkWDLDir.getAbsolutePath(),
                    it.name));
        }
        copy {
            from('src/main/resources/org/broadinstitute/hellbender/utils/wdlTemplates/common.html')
            into gatkWDLDir
        }
    }
    source = sourceSets.main.allJava + files(configurations.externalSourceConfiguration.collect { zipTree(it) })
    include '**/*.java'

    // The gatkWDLGen process instantiates any documented feature classes, so to run it we need the entire
    // runtime classpath, including picard.
    classpath = sourceSets.main.runtimeClasspath
    options.docletpath = classpath.asType(List)
    options.doclet = "org.broadinstitute.hellbender.utils.help.GATKWDLDoclet"

    //gradle 6.x+ defaults to setting this true which breaks the barclay doclet
    options.noTimestamp(false)

    outputs.dir(gatkWDLDir)
    options.destinationDirectory(gatkWDLDir)

    options.addStringOption("settings-dir", "src/main/resources/org/broadinstitute/hellbender/utils/wdlTemplates");
    options.addStringOption("output-file-extension", "wdl")
    options.addStringOption("index-file-extension", "html")

    options.addStringOption("absolute-version", getVersion())
    options.addStringOption("build-timestamp", ZonedDateTime.now().format(DateTimeFormatter.RFC_1123_DATE_TIME))

    // the wdl doclet will populate the test JSON input files with the name of a dummy
    // file in this location, in order to satisfy cromwell's attempts to localize inputs and outputs
    options.addStringOption("build-dir", System.getenv("TRAVIS_BUILD_DIR") ?: new File(".").getAbsolutePath())
}

def execWDLValidation = { validateWDL ->
    println "Executing: $validateWDL"
    try {
<<<<<<< HEAD
        def retCode = validateWDL.execute().waitFor()
        if (retCode.intValue() != 0) {
=======
        def proc = validateWDL.execute()
        def retCode = proc.waitFor()
        if (retCode.intValue() != 0) {
            println "[ERROR] ${proc.getErrorStream()}"
>>>>>>> 291bfd01
            throw new GradleException("Execution of \"$validateWDL\" failed with exit code: $retCode.")
        }
        return retCode
    } catch (IOException e) {
        throw new GradleException("An IOException occurred while attempting to execute the command $validateWDL.")
    }
}

task gatkValidateScriptsWdl() {
    doFirst {
        // running this task requires a local cromwell installation, with environment variables CROMWELL_JAR,
        // WOMTOOL_JAR set to the jar locations
        if (System.getenv('CROMWELL_JAR') == null || System.getenv('WOMTOOL_JAR') == null) {
            throw new GradleException("Running this task requires the CROMWELL_JAR and WOMTOOL_JAR environment variables to be set")
        }
    }

    doLast {
        // Run the womtool validator on all WDL files in the 'scripts' directory
        final File wdlFolder = new File("scripts")
        def wdlFiles = fileTree(dir: wdlFolder).filter {
            f -> f.getAbsolutePath().endsWith(".wdl")
        }
        final womtoolLocation = System.getenv('WOMTOOL_JAR')
        wdlFiles.any() { wdlFile ->
            final validateWDLCommand = "java -jar $womtoolLocation validate $wdlFile"
            execWDLValidation(validateWDLCommand)
        }
    }
}

task gatkValidateGeneratedWdl(dependsOn: [gatkWDLGen, shadowJar]) {
    doFirst {
        // running this task requires a local cromwell installation, with environment variables CROMWELL_JAR,
        // WOMTOOL_JAR set to the jar locations
        if (System.getenv('CROMWELL_JAR') == null || System.getenv('WOMTOOL_JAR') == null) {
            throw new GradleException("Running this task requires the CROMWELL_JAR and WOMTOOL_JAR environment variables to be set")
        }
    }

    doLast {
        // first, run the womtool validator on WDL files in the 'docs/wdlGen' directory
        final File wdlGenFolder = new File("$docBuildDir/wdlGen")
        def wdlFiles = fileTree(dir: wdlGenFolder).filter {
            f -> !f.getAbsolutePath().endsWith(".html") && !f.getAbsolutePath().endsWith(".json")
        }
        final womtoolLocation = System.getenv('WOMTOOL_JAR')
        wdlFiles.any() { wdlFile ->
            final validateWDLCommand = "java -jar $womtoolLocation validate $wdlFile"
            execWDLValidation(validateWDLCommand)
        }

        // now execute the *AllArgs test wdls using cromwell
        wdlFiles = fileTree(dir: wdlGenFolder).filter {
            f -> f.getAbsolutePath().endsWith("AllArgsTest.wdl")
        }

        // the test JSON input file is populated by the WDL gen process with the name of this dummy file
        // to satisfy cromwell's attempt to de/localize input/output files
        def buildDir = System.getenv("TRAVIS_BUILD_DIR") ?: new File(".").getAbsolutePath()
        final dummyWDLTestFileName = "$buildDir/dummyWDLTestFile"
        final File dummyWDLTestFile = file(dummyWDLTestFileName)
        final cromwellLocation = System.getenv('CROMWELL_JAR')
        try {
            wdlFiles.any() { wdlFile ->
                final testInputJSON = getWDLInputJSONTestFileNameFromWDLName(wdlFile)
                final runWDLCommand = "java -jar $cromwellLocation run --inputs $testInputJSON $wdlFile"
                execWDLValidation("touch $dummyWDLTestFileName")
                execWDLValidation(runWDLCommand)
            }
        } finally {
            // delete the dummy test file and the 'cromwell-executions' directory left behind by cromwell
            dummyWDLTestFile.delete()
            file("$buildDir/cromwell-executions").deleteDir()
            file("$buildDir/cromwell-workflow-logs").deleteDir()
        }
    }
}


/**
 *This specifies what artifacts will be built and uploaded when performing a maven upload.
 */
artifacts {
    archives javadocJar
    archives sourcesJar
    archives testUtilsJar
    archives testUtilsJavadocJar
    archives testUtilsSourcesJar

}
//remove zip and tar added by the application plugin
configurations.archives.artifacts.removeAll {it.file =~ '.zip$'}
configurations.archives.artifacts.removeAll {it.file =~ '.tar$'}

/**
 * Sign non-snapshot releases with our secret key.  This should never need to be invoked directly.
 */
signing {
    required { isRelease && gradle.taskGraph.hasTask("publish") }
    sign publishing.publications
}

def basePomConfiguration = {
    packaging = 'jar'
    description = 'Development on GATK 4'
    url = 'http://github.com/broadinstitute/gatk'

    scm {
        url = 'scm:git@github.com:broadinstitute/gatk.git'
        connection = 'scm:git@github.com:broadinstitute/gatk.git'
        developerConnection = 'scm:git@github.com:broadinstitute/gatk.git'
    }

    developers {
        developer {
            id = 'gatkdev'
            name = 'GATK Development Team'
            email = 'gatk-dev-public@broadinstitute.org'
        }
    }

    licenses {
        license {
            name = 'Apache 2.0'
            url = 'https://github.com/broadinstitute/gatk/blob/master/LICENSE.TXT'
            distribution = 'repo'
        }
    }
}

<<<<<<< HEAD

//remove the shadow jar from the published component
components.java.withVariantsFromConfiguration(project.configurations.shadowRuntimeElements) {
    skip()
}

publishing {
    publications {
        gatk(MavenPublication) {
            from components.java
            artifactId = "gatk"
            pom basePomConfiguration
            pom.name = "GATK4"

            artifact sourcesJar
            artifact javadocJar
        }

        testUtils(MavenPublication) {
            artifactId = "gatk-test-utils"
            pom basePomConfiguration
            pom.name = "GATK4 Test Utilities"

            artifact testUtilsJar
            artifact testUtilsSourcesJar
            artifact testUtilsJavadocJar
=======
publishing {
    publications {
        gatk(MavenPublication) {
            from components.java
            artifactId = "gatk"
            pom basePomConfiguration

            artifact sourcesJar
            artifact javadocJar
        }

        testUtils(MavenPublication) {
            artifactId = "gatk-test-utils"
            pom basePomConfiguration

            artifact testUtilsJar
            artifact testUtilsSourcesJar
            artifact testUtilsJavadocJar

        }
    }

    repositories {
        maven {
            name = "SonaType"
            url =  "https://oss.sonatype.org/service/local/staging/deploy/maven2/"
            credentials {
                username = project.findProperty("sonatypeUsername")
                password = project.findProperty("sonatypePassword")
            }
        }
>>>>>>> 291bfd01

        maven {
            name = "Artifactory"
            url = "https://broadinstitute.jfrog.io/broadinstitute/libs-snapshot-local/"
            credentials {
                username = System.env.ARTIFACTORY_USERNAME
                password = System.env.ARTIFACTORY_PASSWORD
            }
        }
    }

    repositories {
        maven {
            name = isRelease ? "SonaType" : "Artifactory"
            url =  isRelease ? "https://oss.sonatype.org/service/local/staging/deploy/maven2/" : "https://broadinstitute.jfrog.io/broadinstitute/libs-snapshot-local/"
            credentials {
                username = isRelease ? project.findProperty("sonatypeUsername") : System.env.ARTIFACTORY_USERNAME
                password = isRelease ? project.findProperty("sonatypePassword") : System.env.ARTIFACTORY_PASSWORD
            }
        }
    }
}

publish {
    doFirst {
        println "Attempting to upload version:$version"
    }
}

publish {
    doFirst {
        println "Attempting to upload version:$version"
    }
}

task installSpark{ dependsOn sparkJar }
task installAll{  dependsOn installSpark, installDist }

installDist.dependsOn downloadGsaLibFile

defaultTasks 'bundle'<|MERGE_RESOLUTION|>--- conflicted
+++ resolved
@@ -12,13 +12,8 @@
     id 'maven-publish'
     id 'signing'
     id "jacoco"
-<<<<<<< HEAD
     id "de.undercouch.download" version "4.1.2" //used for downloading GSA lib
     id "com.github.johnrengelman.shadow" version "7.1.1"    //used to build the shadow and sparkJars
-=======
-    id "de.undercouch.download" version "2.1.0" //used for downloading GSA lib
-    id "com.github.johnrengelman.shadow" version "6.1.0"    //used to build the shadow and sparkJars
->>>>>>> 291bfd01
     id "com.github.ben-manes.versions" version "0.12.0" //used for identifying dependencies that need updating
     id 'com.palantir.git-version' version '0.5.1' //version helper
 }
@@ -62,7 +57,6 @@
     jcenter()
 }
 
-<<<<<<< HEAD
 final htsjdkVersion = System.getProperty('htsjdk.version','3.0.5')
 final picardVersion = System.getProperty('picard.version','3.0.0')
 final barclayVersion = System.getProperty('barclay.version','5.0.0')
@@ -71,24 +65,9 @@
 final disqVersion = System.getProperty('disq.version','0.3.6')
 final genomicsdbVersion = System.getProperty('genomicsdb.version','1.4.4')
 final bigQueryVersion = System.getProperty('bigQuery.version', '2.9.0')
+final bigQueryStorageVersion = System.getProperty('bigQueryStorage.version', '2.9.1')
 final guavaVersion = System.getProperty('guava.version', '31.0.1-jre')
 final log4j2Version = System.getProperty('log4j2Version', '2.17.1')
-=======
-final htsjdkVersion = System.getProperty('htsjdk.version','2.24.1-1-gf0c975a-SNAPSHOT')
-final picardVersion = System.getProperty('picard.version','2.25.0')
-final barclayVersion = System.getProperty('barclay.version','4.0.1')
-final sparkVersion = System.getProperty('spark.version', '2.4.5')
-final scalaVersion = System.getProperty('scala.version', '2.11')
-final hadoopVersion = System.getProperty('hadoop.version', '3.2.1')
-final disqVersion = System.getProperty('disq.version','0.3.6')
-
-final genomicsdbVersion = System.getProperty('genomicsdb.version','1.3.2')
-final bigQueryVersion = System.getProperty('bigQuery.version', '2.5.1')
-final bigQueryStorageVersion = System.getProperty('bigQueryStorage.version', '2.7.0')
-
-final guavaVersion = System.getProperty('guava.version', '27.1-jre')
-final log4j2Version = System.getProperty('log4j2Version', '2.17.0')
->>>>>>> 291bfd01
 final testNGVersion = '7.0.0'
 
 final googleCloudNioDependency = 'com.google.cloud:google-cloud-nio:0.123.25'
@@ -190,11 +169,7 @@
         force 'com.google.guava:guava:' + guavaVersion
         // force the htsjdk version so we don't get a different one transitively
         force 'com.github.samtools:htsjdk:' + htsjdkVersion
-<<<<<<< HEAD
         force 'com.google.protobuf:protobuf-java:3.21.6'
-=======
-        force 'com.google.protobuf:protobuf-java:3.19.0'
->>>>>>> 291bfd01
         // force testng dependency so we don't pick up a different version via GenomicsDB
         force 'org.testng:testng:' + testNGVersion
         force 'org.broadinstitute:barclay:' + barclayVersion
@@ -257,15 +232,8 @@
 }
 
 dependencies {
-<<<<<<< HEAD
 
     implementation ('org.freemarker:freemarker:2.3.30')
-=======
-    // javadoc utilities; compile/test only to prevent redistribution of sdk jars
-    compileOnly(javadocJDKFiles)
-    testImplementation(javadocJDKFiles)
-
->>>>>>> 291bfd01
     implementation 'org.broadinstitute:barclay:' + barclayVersion
     // Library for configuration:
     implementation 'org.aeonbits.owner:owner:1.0.9'
@@ -283,19 +251,10 @@
     implementation 'com.opencsv:opencsv:3.4'
     implementation 'com.google.guava:guava:' + guavaVersion
     implementation 'com.github.samtools:htsjdk:'+ htsjdkVersion
-<<<<<<< HEAD
     implementation(googleCloudNioDependency)
-
-    implementation 'com.google.cloud:google-cloud-bigquery:' + bigQueryVersion
-    implementation 'com.google.cloud:google-cloud-bigquerystorage:2.9.1'
-=======
-    implementation(googleCloudNioDependency) {
-        transitive = false
-    }
 
     implementation 'com.google.cloud:google-cloud-bigquery:' + bigQueryVersion
     implementation 'com.google.cloud:google-cloud-bigquerystorage:' + bigQueryStorageVersion
->>>>>>> 291bfd01
 
     implementation "gov.nist.math.jama:gov.nist.math.jama:1.1.1"
 
@@ -317,7 +276,6 @@
     implementation 'org.apache.commons:commons-collections4:4.1'
     implementation 'org.apache.commons:commons-vfs2:2.0'
     implementation 'org.apache.commons:commons-configuration2:2.4'
-<<<<<<< HEAD
     constraints {
         implementation('org.apache.commons:commons-text') {
             version {
@@ -327,8 +285,6 @@
         }
     }
 
-=======
->>>>>>> 291bfd01
     implementation 'org.apache.httpcomponents:httpclient:4.5.12'
     implementation 'commons-beanutils:commons-beanutils:1.9.3'
     implementation 'commons-io:commons-io:2.5'
@@ -343,13 +299,9 @@
     implementation ('org.ojalgo:ojalgo-commons-math3:1.0.0') {
         exclude group: 'org.apache.commons'
     }
-<<<<<<< HEAD
 
     //there is no mllib_2.12.15:3.3.0, so stay use 2.12:3.3.0
     implementation ('org.apache.spark:spark-mllib_2.12:3.3.0') {
-=======
-    implementation ('org.apache.spark:spark-mllib_' + scalaVersion + ':' + sparkVersion) {
->>>>>>> 291bfd01
         // JUL is used by Google Dataflow as the backend logger, so exclude jul-to-slf4j to avoid a loop
         exclude module: 'jul-to-slf4j'
         exclude module: 'javax.servlet'
@@ -358,11 +310,7 @@
     implementation 'com.thoughtworks.paranamer:paranamer:2.8'
 
     implementation 'org.bdgenomics.bdg-formats:bdg-formats:0.5.0'
-<<<<<<< HEAD
     implementation('org.bdgenomics.adam:adam-core-spark2_2.12:0.28.0') {
-=======
-    implementation('org.bdgenomics.adam:adam-core-spark2_' + scalaVersion + ':0.28.0') {
->>>>>>> 291bfd01
         exclude group: 'org.slf4j'
         exclude group: 'org.apache.hadoop'
         exclude group: 'org.scala-lang'
@@ -370,24 +318,15 @@
         exclude module: 'hadoop-bam'
     }
 
-<<<<<<< HEAD
     implementation 'org.jgrapht:jgrapht-core:1.1.0'
     implementation 'org.jgrapht:jgrapht-io:1.1.0'
-=======
-    implementation 'org.jgrapht:jgrapht-core:0.9.1'
->>>>>>> 291bfd01
 
     implementation('org.disq-bio:disq:' + disqVersion)
     implementation('org.apache.hadoop:hadoop-client:' + hadoopVersion) // should be a 'provided' dependency
     implementation('com.github.jsr203hadoop:jsr203hadoop:1.0.3')
 
-<<<<<<< HEAD
+    implementation('org.apache.orc:orc:1.6.5')
     implementation('de.javakaffee:kryo-serializers:0.45') {
-=======
-    implementation('org.apache.orc:orc:1.6.5')
-
-    implementation('de.javakaffee:kryo-serializers:0.41') {
->>>>>>> 291bfd01
         exclude module: 'kryo' // use Spark's version
     }
 
@@ -400,24 +339,8 @@
     implementation('com.github.fommil.netlib:netlib-native_ref-linux-x86_64:1.1:natives')
     implementation('com.github.fommil.netlib:netlib-native_system-linux-x86_64:1.1:natives')
     implementation('com.github.fommil.netlib:netlib-native_system-osx-x86_64:1.1:natives')
-<<<<<<< HEAD
 
     implementation('com.intel.gkl:gkl:0.8.8') {
-=======
-
-    // Dependency change for including MLLib
-    implementation('com.esotericsoftware:kryo:3.0.3'){
-        exclude group: 'com.esotericsoftware', module: 'reflectasm'
-        exclude group: 'org.ow2.asm', module: 'asm'
-    }
-
-    // Dependency change for including MLLib
-    implementation('com.esotericsoftware:reflectasm:1.10.0:shaded') {
-        transitive = false
-    }
-
-    implementation('com.intel.gkl:gkl:0.8.6') {
->>>>>>> 291bfd01
         exclude module: 'htsjdk'
     }
 
@@ -427,22 +350,11 @@
     implementation 'org.broadinstitute:http-nio:0.1.0-rc1'
 
     // Required for COSMIC Funcotator data source:
-<<<<<<< HEAD
     implementation 'org.xerial:sqlite-jdbc:3.36.0.3'
-    
+
     // natural sort
     implementation('net.grey-panther:natural-comparator:1.1')
     implementation('com.fasterxml.jackson.module:jackson-module-scala_2.12:2.9.8')
-=======
-    implementation 'org.xerial:sqlite-jdbc:3.20.1'
-    
-    // Required for SV Discovery machine learning
-    implementation group: 'biz.k11i', name: 'xgboost-predictor', version: '0.3.0'
-
-    // natural sort
-    implementation('net.grey-panther:natural-comparator:1.1')
-    implementation('com.fasterxml.jackson.module:jackson-module-scala_' + scalaVersion + ':2.9.8')
->>>>>>> 291bfd01
 
     testUtilsImplementation sourceSets.main.output
     testUtilsImplementation 'org.testng:testng:' + testNGVersion
@@ -452,7 +364,6 @@
 
     testImplementation "org.mockito:mockito-core:2.28.2"
     testImplementation "com.google.jimfs:jimfs:1.1"
-<<<<<<< HEAD
 }
 
 // This list needs to be kept in sync with the corresponding list in scripts/dockertest.gradle.
@@ -546,8 +457,6 @@
     // add in any other required args
     testConfigurationJVMArgs.add('-Dio.netty.tryReflectionSetAccessible=true')
     jvmArgs = testConfigurationJVMArgs
-=======
->>>>>>> 291bfd01
 }
 
 //add gatk launcher script to the jar as a resource
@@ -598,31 +507,19 @@
             .collect(java.util.stream.Collectors.joining(' '))
     manifest {
         attributes 'Implementation-Title': 'The Genome Analysis Toolkit (GATK)',
-<<<<<<< HEAD
                 'Implementation-Version': archiveVersion.get(),
-=======
-                'Implementation-Version': archiveVersion,
->>>>>>> 291bfd01
                 'Toolkit-Short-Name' : 'GATK',
                 'Main-Class': project.mainClassName,
                 'Picard-Version': picardVersion,
                 'htsjdk-Version': htsjdkVersion,
                 'Spark-Version': sparkVersion,
-<<<<<<< HEAD
                 'Multi-Release': 'true',
                 'Add-Opens': manifestAddOpens
-=======
-                'Multi-Release': 'true'
->>>>>>> 291bfd01
     }
 }
 
 wrapper {
-<<<<<<< HEAD
     gradleVersion = '7.5.1'
-=======
-    gradleVersion = '6.9.1'
->>>>>>> 291bfd01
 }
 
 tasks.withType(ShadowJar) {
@@ -646,11 +543,7 @@
 
 shadowJar {
     configurations = [project.configurations.runtimeClasspath]
-<<<<<<< HEAD
     archiveClassifier = 'local'
-=======
-    classifier = 'local'
->>>>>>> 291bfd01
     mergeServiceFiles('reference.conf')
     doLast {
         // Create a symlink to the newly created jar.  The name will be gatk.jar and
@@ -846,21 +739,13 @@
 
 task testUtilsJavadocJar(type: Jar, dependsOn: testUtilsJavadoc){
     archiveBaseName = "$project.name-test-utils"
-<<<<<<< HEAD
     archiveClassifier = 'javadoc'
-=======
-    classifier = 'javadoc'
->>>>>>> 291bfd01
     from "$docBuildDir/testUtilsJavadoc"
 }
 
 task testUtilsSourcesJar(type: Jar){
     archiveBaseName = "$project.name-test-utils"
-<<<<<<< HEAD
     archiveClassifier = 'sources'
-=======
-    classifier = 'sources'
->>>>>>> 291bfd01
     from sourceSets.testUtils.allSource
 }
 
@@ -1013,15 +898,8 @@
 def execWDLValidation = { validateWDL ->
     println "Executing: $validateWDL"
     try {
-<<<<<<< HEAD
         def retCode = validateWDL.execute().waitFor()
         if (retCode.intValue() != 0) {
-=======
-        def proc = validateWDL.execute()
-        def retCode = proc.waitFor()
-        if (retCode.intValue() != 0) {
-            println "[ERROR] ${proc.getErrorStream()}"
->>>>>>> 291bfd01
             throw new GradleException("Execution of \"$validateWDL\" failed with exit code: $retCode.")
         }
         return retCode
@@ -1153,7 +1031,6 @@
     }
 }
 
-<<<<<<< HEAD
 
 //remove the shadow jar from the published component
 components.java.withVariantsFromConfiguration(project.configurations.shadowRuntimeElements) {
@@ -1180,47 +1057,7 @@
             artifact testUtilsJar
             artifact testUtilsSourcesJar
             artifact testUtilsJavadocJar
-=======
-publishing {
-    publications {
-        gatk(MavenPublication) {
-            from components.java
-            artifactId = "gatk"
-            pom basePomConfiguration
-
-            artifact sourcesJar
-            artifact javadocJar
-        }
-
-        testUtils(MavenPublication) {
-            artifactId = "gatk-test-utils"
-            pom basePomConfiguration
-
-            artifact testUtilsJar
-            artifact testUtilsSourcesJar
-            artifact testUtilsJavadocJar
-
-        }
-    }
-
-    repositories {
-        maven {
-            name = "SonaType"
-            url =  "https://oss.sonatype.org/service/local/staging/deploy/maven2/"
-            credentials {
-                username = project.findProperty("sonatypeUsername")
-                password = project.findProperty("sonatypePassword")
-            }
-        }
->>>>>>> 291bfd01
-
-        maven {
-            name = "Artifactory"
-            url = "https://broadinstitute.jfrog.io/broadinstitute/libs-snapshot-local/"
-            credentials {
-                username = System.env.ARTIFACTORY_USERNAME
-                password = System.env.ARTIFACTORY_PASSWORD
-            }
+
         }
     }
 
@@ -1242,12 +1079,6 @@
     }
 }
 
-publish {
-    doFirst {
-        println "Attempting to upload version:$version"
-    }
-}
-
 task installSpark{ dependsOn sparkJar }
 task installAll{  dependsOn installSpark, installDist }
 
