--- conflicted
+++ resolved
@@ -130,11 +130,7 @@
 
     @Argument(fullName = "progress-logger-frequency",
             doc = "The frequency with which the progress is logged to output (i.e. every N records)")
-<<<<<<< HEAD
-    public static Integer progressLoggerFrequency = 10000;
-=======
     public Integer progressLoggerFrequency = 10000;
->>>>>>> abef8e19
 
     @Advanced
     @Argument(fullName = IGNORE_SAFETY_CHECKS_LONG_NAME, doc = "Disable sanity checks to improve performance, may result in silently creating corrupted outputs data")
